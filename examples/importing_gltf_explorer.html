<!DOCTYPE html>
<html lang="en">
<head>
    <title>xeogl Example</title>
    <meta charset="utf-8">
    <meta name="viewport" content="width=device-width, user-scalable=no, minimum-scale=1.0, maximum-scale=1.0">

    <link href="css/styles.css" rel="stylesheet"/>

    <script src="../build/xeogl.js"></script>
<<<<<<< HEAD
    <script src="js/models/glTFModel.js"></script>
=======
      <script src="js/models/glTFModel.js"></script>

>>>>>>> 3bac13a8

    <link href="libs/perfect-scrollbar.css" rel="stylesheet"/>
    <script src="libs/perfect-scrollbar.min.js"></script>
    <script src="js/utils/gltfExplorer.js"></script>

<body>

<div id="explorer" class="dark">
</div>

<div id="info" style="left :220px;">
    <h1><a href="../docs/classes/GLTFModel.html" target="_parent">GLTFModel</a> with an <a
            href="../docs/classes/Entity.html" target="_parent">Entity</a> explorer</h1>
    <pre id="log">model:  gearbox assembly - [<a href='https://github.com/xeolabs/xeogl/tree/master/examples/models/gltf/GearboxAssy/PBR-MetalRoughness/README.md' target="_parent">model info</a>]</pre>
</div>

<div id="logos">
    <a href="https://www.khronos.org/gltf" target="_parent"><img src="../assets/images/logos/gltf.png"></a>
</div>

<script>

    gltfExplorer("explorer", [
        {
            src: "models/gltf/gearbox_conical/scene.gltf"
        }
    ]);

</script>
</body>
</html><|MERGE_RESOLUTION|>--- conflicted
+++ resolved
@@ -8,12 +8,7 @@
     <link href="css/styles.css" rel="stylesheet"/>
 
     <script src="../build/xeogl.js"></script>
-<<<<<<< HEAD
-    <script src="js/models/glTFModel.js"></script>
-=======
-      <script src="js/models/glTFModel.js"></script>
 
->>>>>>> 3bac13a8
 
     <link href="libs/perfect-scrollbar.css" rel="stylesheet"/>
     <script src="libs/perfect-scrollbar.min.js"></script>
