--- conflicted
+++ resolved
@@ -67,10 +67,6 @@
                 dest: '<%= build_dir %>/<%= PROJECT_NAME %>-<%= ENGINE_VERSION %>.js'
             },
             website: {
-<<<<<<< HEAD
-                src: 'website',
-                dest: '.'
-=======
                 files: [
                     {
                         cwd: 'website/assets',
@@ -83,7 +79,6 @@
                         dest: 'index.html'
                     }
                 ]
->>>>>>> 4b83510e
             }
         }
     });
@@ -102,8 +97,6 @@
     // Assigns the package the current version number that's defined in package.json
     grunt.registerTask("build", ["snapshot", "yuidoc", "copy"]);
 
-    grunt.registerTask("website", ["website"]);
-
     grunt.registerTask("default", "snapshot");
 
     grunt.registerTask("website", "copy:website");
